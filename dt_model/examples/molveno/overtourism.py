"""This module contains the (mostly-immutable) model definition."""

# SPDX-License-Identifier: Apache-2.0

from ... import (
    CategoricalContextVariable,
    DeterministicConstraint,
    Index,
    LognormDistIndex,
    Model,
    PresenceVariable,
    ProbabilisticConstraint,
    TriangDistIndex,
    UniformCategoricalContextVariable,
    UniformDistIndex,
)
from ...internal.sympyke import Eq, Piecewise, Symbol
from .presence_stats import excursionist_presences_stats, season, tourist_presences_stats, weather, weekday

# Context variables

CV_weekday = UniformCategoricalContextVariable("weekday", [Symbol(v) for v in weekday])
CV_season = CategoricalContextVariable("season", {Symbol(v): season[v] for v in season.keys()})
CV_weather = CategoricalContextVariable("weather", {Symbol(v): weather[v] for v in weather.keys()})

# Presence variables

PV_tourists = PresenceVariable("tourists", [CV_weekday, CV_season, CV_weather], tourist_presences_stats)
PV_excursionists = PresenceVariable("excursionists", [CV_weekday, CV_season, CV_weather], excursionist_presences_stats)

# Capacity indexes

I_C_parking = UniformDistIndex("parking capacity", loc=350.0, scale=100.0)
I_C_beach = UniformDistIndex("beach capacity", loc=6000.0, scale=1000.0)
I_C_accommodation = LognormDistIndex("accommodation capacity", s=0.125, loc=0.0, scale=5000.0)
I_C_food = TriangDistIndex("food service capacity", loc=3000.0, scale=1000.0, c=0.5)

# Usage indexes

I_U_tourists_parking = Index("tourist parking usage factor", 0.02)
I_U_excursionists_parking = Index(
    "excursionist parking usage factor",
    Piecewise((0.55, Eq(CV_weather.node, Symbol("bad"))), (0.80, True)),
    cvs=[CV_weather],
)

I_U_tourists_beach = Index(
    "tourist beach usage factor", Piecewise((0.25, Eq(CV_weather.node, Symbol("bad"))), (0.50, True)), cvs=[CV_weather]
)
I_U_excursionists_beach = Index(
    "excursionist beach usage factor",
    Piecewise((0.35, Eq(CV_weather.node, Symbol("bad"))), (0.80, True)),
    cvs=[CV_weather],
)

I_U_tourists_accommodation = Index("tourist accommodation usage factor", 0.90)

I_U_tourists_food = Index("tourist food service usage factor", 0.20)
I_U_excursionists_food = Index(
    "excursionist food service usage factor",
    Piecewise((0.80, Eq(CV_weather.node, Symbol("bad"))), (0.40, True)),
    cvs=[CV_weather, CV_weekday],
)

# Conversion indexes

I_Xa_tourists_per_vehicle = Index("tourists per vehicle allocation factor", 2.5)
I_Xa_excursionists_per_vehicle = Index("excursionists per vehicle allocation factor", 2.5)
I_Xo_tourists_parking = Index("tourists in parking rotation factor", 1.02)
I_Xo_excursionists_parking = Index("excursionists in parking rotation factor", 3.5)

I_Xo_tourists_beach = UniformDistIndex("tourists on beach rotation factor", loc=1.0, scale=2.0)
I_Xo_excursionists_beach = Index("excursionists on beach rotation factor", 1.02)

I_Xa_tourists_accommodation = Index("tourists per accommodation allocation factor", 1.05)

I_Xa_visitors_food = Index("visitors in food service allocation factor", 0.9)
I_Xo_visitors_food = Index("visitors in food service rotation factor", 2.0)

# Presence indexes

I_P_tourists_reduction_factor = Index("tourists reduction factor", 1.0)
I_P_excursionists_reduction_factor = Index("excursionists reduction factor", 1.0)

I_P_tourists_saturation_level = Index("tourists saturation level", 10000)
I_P_excursionists_saturation_level = Index("excursionists saturation level", 10000)


# Constraints

<<<<<<< HEAD
C_parking = DeterministicConstraint(
    name="parking",
    usage=PV_tourists.node * I_U_tourists_parking.node / (I_Xa_tourists_per_vehicle.node * I_Xo_tourists_parking.node)
    + PV_excursionists.node
    * I_U_excursionists_parking.node
    / (I_Xa_excursionists_per_vehicle.node * I_Xo_excursionists_parking.node),
    capacity=I_C_parking.node,
)

C_beach = DeterministicConstraint(
    name="beach",
    usage=PV_tourists.node * I_U_tourists_beach.node / I_Xo_tourists_beach.node
    + PV_excursionists.node * I_U_excursionists_beach.node / I_Xo_excursionists_beach.node,
    capacity=I_C_beach.node,
=======
C_parking = Constraint(
    usage=PV_tourists * I_U_tourists_parking / (I_Xa_tourists_per_vehicle * I_Xo_tourists_parking)
    + PV_excursionists * I_U_excursionists_parking / (I_Xa_excursionists_per_vehicle * I_Xo_excursionists_parking),
    capacity=I_C_parking,
    name="parking",
)

C_beach = Constraint(
    usage=PV_tourists * I_U_tourists_beach / I_Xo_tourists_beach
    + PV_excursionists * I_U_excursionists_beach / I_Xo_excursionists_beach,
    capacity=I_C_beach,
    name="beach",
>>>>>>> de1b8538
)

# TODO: also capacity should be a formula
# C_accommodation = Constraint(usage=PV_tourists * I_U_tourists_accommodation,
#                              capacity=I_C_accommodation *  I_Xa_tourists_accommodation)

<<<<<<< HEAD
C_accommodation = ProbabilisticConstraint(
    name="accommodation",
    usage=PV_tourists.node * I_U_tourists_accommodation.node / I_Xa_tourists_accommodation.node,
    capacity=I_C_accommodation.value,
=======
C_accommodation = Constraint(
    usage=PV_tourists * I_U_tourists_accommodation / I_Xa_tourists_accommodation,
    capacity=I_C_accommodation,
    name="accommodation",
>>>>>>> de1b8538
)

# TODO: also capacity should be a formula
# C_food = Constraint(usage=PV_tourists * I_U_tourists_food +
#                              PV_excursionists * I_U_excursionists_food,
#                     capacity=I_C_food * I_Xa_visitors_food * I_Xo_visitors_food)
<<<<<<< HEAD
C_food = ProbabilisticConstraint(
    name="food",
    usage=(PV_tourists.node * I_U_tourists_food.node + PV_excursionists.node * I_U_excursionists_food.node)
    / (I_Xa_visitors_food.node * I_Xo_visitors_food.node),
    capacity=I_C_food.value,
=======
C_food = Constraint(
    usage=(PV_tourists * I_U_tourists_food + PV_excursionists * I_U_excursionists_food)
    / (I_Xa_visitors_food * I_Xo_visitors_food),
    capacity=I_C_food,
    name="food",
>>>>>>> de1b8538
)


# Models
# TODO: what is the better process to create a model? (e.g., adding elements incrementally)

# Base model
M_Base = Model(
    "base model",
    [CV_weekday, CV_season, CV_weather],
    [PV_tourists, PV_excursionists],
    [
        I_U_tourists_parking,
        I_U_excursionists_parking,
        I_U_tourists_beach,
        I_U_excursionists_beach,
        I_U_tourists_accommodation,
        I_U_tourists_food,
        I_U_excursionists_food,
        I_Xa_tourists_per_vehicle,
        I_Xa_excursionists_per_vehicle,
        I_Xa_tourists_accommodation,
        I_Xo_tourists_parking,
        I_Xo_excursionists_parking,
        I_Xo_tourists_beach,
        I_Xo_excursionists_beach,
        I_Xa_visitors_food,
        I_Xo_visitors_food,
        I_P_tourists_reduction_factor,
        I_P_excursionists_reduction_factor,
        I_P_tourists_saturation_level,
        I_P_excursionists_saturation_level,
    ],
    [I_C_parking, I_C_beach, I_C_accommodation, I_C_food],
    [C_parking, C_beach, C_accommodation, C_food],
)

# TODO(bassosimone): the lack of .subs is going to cause a boo boo here. We should fix this
# by allowing for cloning the model much more gracefully. The question is how. For now, I have
# disabled the M_MoreParking model.

# Larger park capacity model
I_C_parking_larger = UniformDistIndex("larger parking capacity", loc=550.0, scale=100.0)

# M_MoreParking = M_Base.variation("larger parking model", change_capacities={I_C_parking: I_C_parking_larger})<|MERGE_RESOLUTION|>--- conflicted
+++ resolved
@@ -88,71 +88,41 @@
 
 # Constraints
 
-<<<<<<< HEAD
 C_parking = DeterministicConstraint(
-    name="parking",
     usage=PV_tourists.node * I_U_tourists_parking.node / (I_Xa_tourists_per_vehicle.node * I_Xo_tourists_parking.node)
     + PV_excursionists.node
     * I_U_excursionists_parking.node
     / (I_Xa_excursionists_per_vehicle.node * I_Xo_excursionists_parking.node),
     capacity=I_C_parking.node,
+    name="parking",
 )
 
 C_beach = DeterministicConstraint(
-    name="beach",
     usage=PV_tourists.node * I_U_tourists_beach.node / I_Xo_tourists_beach.node
     + PV_excursionists.node * I_U_excursionists_beach.node / I_Xo_excursionists_beach.node,
     capacity=I_C_beach.node,
-=======
-C_parking = Constraint(
-    usage=PV_tourists * I_U_tourists_parking / (I_Xa_tourists_per_vehicle * I_Xo_tourists_parking)
-    + PV_excursionists * I_U_excursionists_parking / (I_Xa_excursionists_per_vehicle * I_Xo_excursionists_parking),
-    capacity=I_C_parking,
-    name="parking",
-)
-
-C_beach = Constraint(
-    usage=PV_tourists * I_U_tourists_beach / I_Xo_tourists_beach
-    + PV_excursionists * I_U_excursionists_beach / I_Xo_excursionists_beach,
-    capacity=I_C_beach,
     name="beach",
->>>>>>> de1b8538
 )
 
 # TODO: also capacity should be a formula
 # C_accommodation = Constraint(usage=PV_tourists * I_U_tourists_accommodation,
 #                              capacity=I_C_accommodation *  I_Xa_tourists_accommodation)
 
-<<<<<<< HEAD
 C_accommodation = ProbabilisticConstraint(
-    name="accommodation",
     usage=PV_tourists.node * I_U_tourists_accommodation.node / I_Xa_tourists_accommodation.node,
     capacity=I_C_accommodation.value,
-=======
-C_accommodation = Constraint(
-    usage=PV_tourists * I_U_tourists_accommodation / I_Xa_tourists_accommodation,
-    capacity=I_C_accommodation,
     name="accommodation",
->>>>>>> de1b8538
 )
 
 # TODO: also capacity should be a formula
 # C_food = Constraint(usage=PV_tourists * I_U_tourists_food +
 #                              PV_excursionists * I_U_excursionists_food,
 #                     capacity=I_C_food * I_Xa_visitors_food * I_Xo_visitors_food)
-<<<<<<< HEAD
 C_food = ProbabilisticConstraint(
-    name="food",
     usage=(PV_tourists.node * I_U_tourists_food.node + PV_excursionists.node * I_U_excursionists_food.node)
     / (I_Xa_visitors_food.node * I_Xo_visitors_food.node),
     capacity=I_C_food.value,
-=======
-C_food = Constraint(
-    usage=(PV_tourists * I_U_tourists_food + PV_excursionists * I_U_excursionists_food)
-    / (I_Xa_visitors_food * I_Xo_visitors_food),
-    capacity=I_C_food,
     name="food",
->>>>>>> de1b8538
 )
 
 

--- conflicted
+++ resolved
@@ -1,19 +1,8 @@
 from __future__ import annotations
 
-<<<<<<< HEAD
-import numbers
-from functools import reduce
-
-import numpy as np
-import pandas as pd
-from scipy import interpolate, ndimage, stats
-from sympy import lambdify
-
-=======
 from dt_model.model.abstract_model import AbstractModel
 from dt_model.model.instantiated_model import InstantiatedModel
 from dt_model.simulation.evaluation import Evaluation
->>>>>>> 98cc0eff
 from dt_model.symbols.constraint import Constraint
 from dt_model.symbols.context_variable import ContextVariable
 from dt_model.symbols.index import Index
@@ -23,11 +12,7 @@
 class Model:
     def __init__(
         self,
-<<<<<<< HEAD
-        name,
-=======
         name: str,
->>>>>>> 98cc0eff
         cvs: list[ContextVariable],
         pvs: list[PresenceVariable],
         indexes: list[Index],
@@ -96,104 +81,6 @@
         return self.evaluation.get_index_mean_value(i)
 
     def compute_sustainable_area(self) -> float:
-<<<<<<< HEAD
-        assert self.grid is not None
-        assert self.field is not None
-        grid = self.grid
-        field = self.field
-
-        return field.sum() * reduce(
-            lambda x, y: x * y, [axis.max() / (axis.size - 1) + 1 for axis in list(grid.values())]
-        )
-
-    # TODO: change API - order of presence variables
-    def compute_sustainability_index(self, presences: list) -> float:
-        assert self.grid is not None
-        grid = self.grid
-        field = self.field
-        # TODO: fill value
-        index = interpolate.interpn(grid.values(), field, np.array(presences), bounds_error=False, fill_value=0.0)
-        return np.mean(index)
-
-    def compute_sustainability_index_per_constraint(self, presences: list) -> dict:
-        assert self.grid is not None
-        assert self.field_elements is not None
-        grid = self.grid
-        field_elements = self.field_elements
-        # TODO: fill value
-        indexes = {}
-        for c in self.constraints:
-            index = interpolate.interpn(
-                grid.values(), field_elements[c], np.array(presences), bounds_error=False, fill_value=0.0
-            )
-            indexes[c] = np.mean(index)
-        return indexes
-
-    def compute_modal_line_per_constraint(self) -> dict:
-        assert self.grid is not None
-        assert self.field_elements is not None
-        grid = self.grid
-        field_elements = self.field_elements
-        modal_lines = {}
-        for c in self.constraints:
-            fe = field_elements[c]
-            matrix = (fe <= 0.5) & (
-                (ndimage.shift(fe, (0, 1)) > 0.5)
-                | (ndimage.shift(fe, (0, -1)) > 0.5)
-                | (ndimage.shift(fe, (1, 0)) > 0.5)
-                | (ndimage.shift(fe, (-1, 0)) > 0.5)
-            )
-            (yi, xi) = np.nonzero(matrix)
-
-            # TODO: decide whether two regressions are really necessary
-            horizontal_regr = None
-            vertical_regr = None
-            try:
-                horizontal_regr = stats.linregress(grid[self.pvs[0]][xi], grid[self.pvs[1]][yi])
-            except ValueError:
-                pass
-            try:
-                vertical_regr = stats.linregress(grid[self.pvs[1]][yi], grid[self.pvs[0]][xi])
-            except ValueError:
-                pass
-
-            # TODO(pistore,bassosimone): find a better way to represent
-            # the lines (at the moment, we need to encode the endopoints
-            # TODO(pistore,bassosimone): even before we implement the
-            # previous TODO, avoid hardcoding of line length (10000)
-
-            def _vertical(regr) -> tuple[tuple[float, float], tuple[float, float]]:
-                """Logic for computing the points with vertical regression"""
-                if regr.slope != 0.00:
-                    return ((regr.intercept, 0.0), (0.0, -regr.intercept / regr.slope))
-                else:
-                    return ((regr.intercept, regr.intercept), (0.0, 10000.0))
-
-            def _horizontal(regr) -> tuple[tuple[float, float], tuple[float, float]]:
-                """Logic for computing the points with horizontal regression"""
-                if regr.slope != 0.0:
-                    return ((0.0, -regr.intercept / regr.slope), (regr.intercept, 0.0))
-                else:
-                    return ((0.0, 10000.0), (regr.intercept, regr.intercept))
-
-            if horizontal_regr and vertical_regr:
-                # Use regression with better fit (higher rvalue)
-                if horizontal_regr.rvalue < vertical_regr.rvalue:
-                    modal_lines[c] = _vertical(vertical_regr)
-                else:
-                    modal_lines[c] = _horizontal(horizontal_regr)
-
-            elif horizontal_regr:
-                modal_lines[c] = _horizontal(horizontal_regr)
-
-            elif vertical_regr:
-                modal_lines[c] = _vertical(vertical_regr)
-
-            else:
-                pass  # No regression is possible (eg median not intersecting the grid)
-
-        return modal_lines
-=======
         assert self.evaluation is not None
         return self.evaluation.compute_sustainable_area()
 
@@ -209,7 +96,6 @@
     def compute_modal_line_per_constraint(self) -> dict:
         assert self.evaluation is not None
         return self.evaluation.compute_modal_line_per_constraint()
->>>>>>> 98cc0eff
 
     def variation(self, new_name, *, change_indexes=None, change_capacities=None):
         # TODO: check if changes are valid (ie they change elements present in the model)

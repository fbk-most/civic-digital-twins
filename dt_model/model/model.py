from __future__ import annotations

from dt_model.model.abstract_model import AbstractModel
from dt_model.model.instantiated_model import InstantiatedModel
from dt_model.simulation.evaluation import Evaluation
from dt_model.symbols.constraint import Constraint
from dt_model.symbols.context_variable import ContextVariable
from dt_model.symbols.index import Index
from dt_model.symbols.presence_variable import PresenceVariable

class Model:
    def __init__(
        self,
        name,
        cvs: list[ContextVariable],
        pvs: list[PresenceVariable],
        indexes: list[Index],
        capacities: list[Index],
        constraints: list[Constraint],
    ) -> None:
        self.abs = AbstractModel(name, cvs, pvs, indexes, capacities, constraints)
        self.evaluation = None

    @property
    def name(self):
        return self.abs.name

    # TODO: Remove, should be immutable
    @name.setter
    def name(self, value):
        self.abs.name = value

    @property
    def cvs(self):
        return self.abs.cvs

    @property
    def pvs(self):
        return self.abs.pvs

    @property
    def indexes(self):
        return self.abs.indexes

    @property
    def capacities(self):
        return self.abs.capacities

    @property
    def constraints(self):
        return self.abs.constraints

    @property
    def index_vals(self):
        assert(self.evaluation is not None)
        return self.evaluation.index_vals

    @property
    def field_elements(self):
        assert(self.evaluation is not None)
        return self.evaluation.field_elements

    def reset(self):
        assert(self.evaluation is not None)
        self.evaluation = None

    def evaluate(self, grid, ensemble):
        assert(self.evaluation is None)
        evaluation = Evaluation(InstantiatedModel(self.abs))
        result = evaluation.evaluate(grid, ensemble)
        self.evaluation = evaluation
        return result

    def get_index_value(self, i: Index) -> float:
        assert(self.evaluation is not None)
        return self.evaluation.get_index_value(i)

    def get_index_mean_value(self, i: Index) -> float:
        assert(self.evaluation is not None)
        return self.evaluation.get_index_mean_value(i)

    def compute_sustainable_area(self) -> float:
<<<<<<< HEAD
        assert self.evaluation is not None
=======
        assert(self.evaluation is not None)
>>>>>>> bf1c8ffb
        return self.evaluation.compute_sustainable_area()

    # TODO: change API - order of presence variables
    def compute_sustainability_index(self, presences: list) -> float:
<<<<<<< HEAD
        assert self.evaluation is not None
        return self.evaluation.compute_sustainability_index(presences)

    def compute_sustainability_index_per_constraint(self, presences: list) -> dict:
        assert self.evaluation is not None
        return self.evaluation.compute_sustainability_index_per_constraint(presences)

    def compute_modal_line_per_constraint(self) -> dict:
        assert self.evaluation is not None
=======
        assert(self.evaluation is not None)
        return self.evaluation.compute_sustainability_index(presences)

    def compute_sustainability_index_per_constraint(self, presences: list) -> dict:
        assert(self.evaluation is not None)
        return self.evaluation.compute_sustainability_index_per_constraint(presences)

    def compute_modal_line_per_constraint(self) -> dict:
        assert (self.evaluation is not None)
>>>>>>> bf1c8ffb
        return self.evaluation.compute_modal_line_per_constraint()

    def variation(self, new_name, *, change_indexes=None, change_capacities=None):
        # TODO: check if changes are valid (ie they change elements present in the model)
        if change_indexes is None:
            new_indexes = self.indexes
            change_indexes = {}
        else:
            new_indexes = []
            for index in self.indexes:
                if index in change_indexes:
                    new_indexes.append(change_indexes[index])
                else:
                    new_indexes.append(index)
        if change_capacities is None:
            new_capacities = self.capacities
            change_capacities = {}
        else:
            new_capacities = []
            for capacity in self.capacities:
                if capacity in change_capacities:
                    new_capacities.append(change_capacities[capacity])
                else:
                    new_capacities.append(capacity)
        new_constraints = []
        for constraint in self.constraints:
            new_constraints.append(
                Constraint(
                    constraint.usage.subs(change_indexes),
                    constraint.capacity.subs(change_capacities),
                    group=constraint.group,
                    name=constraint.name,
                )
            )
        return Model(new_name, self.cvs, self.pvs, new_indexes, new_capacities, new_constraints)<|MERGE_RESOLUTION|>--- conflicted
+++ resolved
@@ -10,13 +10,13 @@
 
 class Model:
     def __init__(
-        self,
-        name,
-        cvs: list[ContextVariable],
-        pvs: list[PresenceVariable],
-        indexes: list[Index],
-        capacities: list[Index],
-        constraints: list[Constraint],
+            self,
+            name,
+            cvs: list[ContextVariable],
+            pvs: list[PresenceVariable],
+            indexes: list[Index],
+            capacities: list[Index],
+            constraints: list[Constraint],
     ) -> None:
         self.abs = AbstractModel(name, cvs, pvs, indexes, capacities, constraints)
         self.evaluation = None
@@ -80,26 +80,11 @@
         return self.evaluation.get_index_mean_value(i)
 
     def compute_sustainable_area(self) -> float:
-<<<<<<< HEAD
-        assert self.evaluation is not None
-=======
         assert(self.evaluation is not None)
->>>>>>> bf1c8ffb
         return self.evaluation.compute_sustainable_area()
 
     # TODO: change API - order of presence variables
     def compute_sustainability_index(self, presences: list) -> float:
-<<<<<<< HEAD
-        assert self.evaluation is not None
-        return self.evaluation.compute_sustainability_index(presences)
-
-    def compute_sustainability_index_per_constraint(self, presences: list) -> dict:
-        assert self.evaluation is not None
-        return self.evaluation.compute_sustainability_index_per_constraint(presences)
-
-    def compute_modal_line_per_constraint(self) -> dict:
-        assert self.evaluation is not None
-=======
         assert(self.evaluation is not None)
         return self.evaluation.compute_sustainability_index(presences)
 
@@ -109,7 +94,6 @@
 
     def compute_modal_line_per_constraint(self) -> dict:
         assert (self.evaluation is not None)
->>>>>>> bf1c8ffb
         return self.evaluation.compute_modal_line_per_constraint()
 
     def variation(self, new_name, *, change_indexes=None, change_capacities=None):
@@ -136,12 +120,8 @@
                     new_capacities.append(capacity)
         new_constraints = []
         for constraint in self.constraints:
-            new_constraints.append(
-                Constraint(
-                    constraint.usage.subs(change_indexes),
-                    constraint.capacity.subs(change_capacities),
-                    group=constraint.group,
-                    name=constraint.name,
-                )
-            )
+            new_constraints.append(Constraint(constraint.usage.subs(change_indexes),
+                                              constraint.capacity.subs(change_capacities),
+                                              group=constraint.group, name=constraint.name,
+                                              ))
         return Model(new_name, self.cvs, self.pvs, new_indexes, new_capacities, new_constraints)
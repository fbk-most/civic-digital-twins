--- conflicted
+++ resolved
@@ -1,19 +1,8 @@
 from __future__ import annotations
 
-<<<<<<< HEAD
-import numbers
-from functools import reduce
-
-import numpy as np
-import pandas as pd
-from scipy import interpolate, ndimage, stats
-from sympy import lambdify
-
-=======
 from dt_model.model.abstract_model import AbstractModel
 from dt_model.model.instantiated_model import InstantiatedModel
 from dt_model.simulation.evaluation import Evaluation
->>>>>>> 528afc13
 from dt_model.symbols.constraint import Constraint
 from dt_model.symbols.context_variable import ContextVariable
 from dt_model.symbols.index import Index
@@ -105,73 +94,8 @@
         return self.evaluation.compute_sustainability_index_per_constraint(presences)
 
     def compute_modal_line_per_constraint(self) -> dict:
-<<<<<<< HEAD
-        assert self.grid is not None
-        grid = self.grid
-        field_elements = self.field_elements
-        modal_lines = {}
-        for c in self.constraints:
-            fe = field_elements[c]
-            matrix = (fe <= 0.5) & (
-                (ndimage.shift(fe, (0, 1)) > 0.5)
-                | (ndimage.shift(fe, (0, -1)) > 0.5)
-                | (ndimage.shift(fe, (1, 0)) > 0.5)
-                | (ndimage.shift(fe, (-1, 0)) > 0.5)
-            )
-            (yi, xi) = np.nonzero(matrix)
-
-            # TODO: decide whether two regressions are really necessary
-            horizontal_regr = None
-            vertical_regr = None
-            try:
-                horizontal_regr = stats.linregress(grid[self.pvs[0]][xi], grid[self.pvs[1]][yi])
-            except ValueError:
-                pass
-            try:
-                vertical_regr = stats.linregress(grid[self.pvs[1]][yi], grid[self.pvs[0]][xi])
-            except ValueError:
-                pass
-
-            # TODO(pistore,bassosimone): find a better way to represent
-            # the lines (at the moment, we need to encode the endopoints
-            # TODO(pistore,bassosimone): even before we implement the
-            # previous TODO, avoid hardcoding of line length (10000)
-
-            def __vertical(regr) -> tuple[tuple[float, float], tuple[float, float]]:
-                """Logic for computing the points with vertical regression"""
-                if regr.slope != 0.00:
-                    return ((regr.intercept, 0.0), (0.0, -regr.intercept / regr.slope))
-                else:
-                    return ((regr.intercept, regr.intercept), (0.0, 10000.0))
-
-            def __horizontal(regr) -> tuple[tuple[float, float], tuple[float, float]]:
-                """Logic for computing the points with horizontal regression"""
-                if regr.slope != 0.0:
-                    return ((0.0, -regr.intercept / regr.slope), (regr.intercept, 0.0))
-                else:
-                    return ((0.0, 10000.0), (regr.intercept, regr.intercept))
-
-            if horizontal_regr and vertical_regr:
-                # Use regression with better fit (higher rvalue)
-                if horizontal_regr.rvalue < vertical_regr.rvalue:
-                    modal_lines[c] = __vertical(vertical_regr)
-                else:
-                    modal_lines[c] = __horizontal(horizontal_regr)
-
-            elif horizontal_regr:
-                modal_lines[c] = __horizontal(horizontal_regr)
-
-            elif vertical_regr:
-                modal_lines[c] = __vertical(vertical_regr)
-
-            else:
-                pass  # No regression is possible (eg median not intersecting the grid)
-
-        return modal_lines
-=======
         assert self.evaluation is not None
         return self.evaluation.compute_modal_line_per_constraint()
->>>>>>> 528afc13
 
     def variation(self, new_name, *, change_indexes=None, change_capacities=None):
         # TODO: check if changes are valid (ie they change elements present in the model)

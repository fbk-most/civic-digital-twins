--- conflicted
+++ resolved
@@ -11,15 +11,8 @@
 
 import numpy as np
 from scipy import stats
-<<<<<<< HEAD
 
 from ..engine.frontend import graph
-from .context_variable import ContextVariable
-=======
-from sympy import Symbol, lambdify
-
-from ..engine.frontend import graph
-from ._base import SymbolExtender
 from .context_variable import ContextVariable
 
 
@@ -39,18 +32,6 @@
         size: int | tuple[int, ...] | None = None,
         **kwargs,
     ) -> float | np.ndarray: ...
->>>>>>> aa6d4641
-
-
-@runtime_checkable
-class Sampleable(Protocol):
-    """Protocol for classes allowing random variates sampling."""
-
-    def rvs(
-        self,
-        size: int | tuple[int, ...] | None = None,
-        **kwargs,
-    ) -> float | np.ndarray: ...
 
 
 class Index:
@@ -61,11 +42,7 @@
     def __init__(
         self,
         name: str,
-<<<<<<< HEAD
-        value: graph.Scalar | Sampleable | graph.Node | None,
-=======
-        value: Symbol | Distribution | graph.Scalar,
->>>>>>> aa6d4641
+        value: graph.Scalar | Distribution | graph.Node | None,
         cvs: list[ContextVariable] | None = None,
         group: str | None = None,
         ref_name: str | None = None,
@@ -75,10 +52,10 @@
         self.ref_name = ref_name if ref_name is not None else name
         self.cvs = cvs
 
-        # We model a sampleable index as a distribution to invoke when
+        # We model a distribution index as a distribution to invoke when
         # scheduling the model and a placeholder to fill with the result
         # of sampling from the index's distribution.
-        if isinstance(value, Sampleable):
+        if isinstance(value, Distribution):
             self.value = value
             self.node = graph.placeholder(name)
 
@@ -118,11 +95,7 @@
         super().__init__(
             name,
             cast(
-<<<<<<< HEAD
-                Sampleable,
-=======
                 Distribution,
->>>>>>> aa6d4641
                 stats.uniform(loc=loc, scale=scale),
             ),
             group=group,
@@ -172,11 +145,7 @@
         super().__init__(
             name,
             cast(
-<<<<<<< HEAD
-                Sampleable,
-=======
                 Distribution,
->>>>>>> aa6d4641
                 stats.lognorm(loc=loc, scale=scale, s=s),
             ),
             group=group,
@@ -237,11 +206,7 @@
         super().__init__(
             name,
             cast(
-<<<<<<< HEAD
-                Sampleable,
-=======
                 Distribution,
->>>>>>> aa6d4641
                 stats.triang(loc=loc, scale=scale, c=c),
             ),
             group=group,
@@ -323,11 +288,7 @@
     def __init__(
         self,
         name: str,
-<<<<<<< HEAD
         value: graph.Node,
-=======
-        value: Symbol,
->>>>>>> aa6d4641
         cvs: list[ContextVariable] | None = None,
         group: str | None = None,
         ref_name: str | None = None,

"""
This module defines presence variables. A presence variable is a model variable that
represents the presence of a certain entity in the modeled system.
"""

from __future__ import annotations

from typing import Callable

import numpy as np
from scipy import stats

from ..engine.frontend import graph
from ..internal.sympyke.symbol import SymbolValue
from .context_variable import ContextVariable


class PresenceVariable:
    """
    Class to represent a presence variable.
    """

    def __init__(
        self,
        name: str,
        cvs: list[ContextVariable],
        distribution: Callable | None = None,
    ) -> None:
        self.name = name
        self.node = graph.placeholder(name)
        self.cvs = cvs
        self.distribution = distribution

    def sample(self, cvs: dict | None = None, nr: int = 1) -> np.ndarray:
        """
        Returns a list of values sampled from the presence variable or provided
        subset.
        If a distribution is provided in the constructor, the values will be
        sampled according to that distribution.

        Parameters
        ----------
        cvs: dict
            Dict of context variables to sample.
        nr: int
            Number of values to sample.

        Returns
        -------
        np.array
            List of sampled values.
        """
        assert nr > 0
        assert self.distribution is not None

        all_cvs = []
        # TODO: check this functionality
        if cvs is not None:
            all_cvs = [cvs[cv] for cv in self.cvs if cv in cvs.keys()]
            # TODO: solve this issue of symbols vs names
            all_cvs = list(map(lambda v: v.name if isinstance(v, SymbolValue) else v, all_cvs))
        assert self.distribution is not None
        distr: dict = self.distribution(*all_cvs)
        return np.asarray(
<<<<<<< HEAD
            stats.truncnorm.rvs(-distr["mean"] / distr["std"], 10, loc=distr["mean"], scale=distr["std"], size=nr)
=======
            stats.truncnorm.rvs(-distr["mean"] / distr["std"], 10, loc=distr["mean"], scale=distr["std"], size=nr),
>>>>>>> f019a2de
        )<|MERGE_RESOLUTION|>--- conflicted
+++ resolved
@@ -62,9 +62,5 @@
         assert self.distribution is not None
         distr: dict = self.distribution(*all_cvs)
         return np.asarray(
-<<<<<<< HEAD
-            stats.truncnorm.rvs(-distr["mean"] / distr["std"], 10, loc=distr["mean"], scale=distr["std"], size=nr)
-=======
             stats.truncnorm.rvs(-distr["mean"] / distr["std"], 10, loc=distr["mean"], scale=distr["std"], size=nr),
->>>>>>> f019a2de
         )
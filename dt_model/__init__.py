--- conflicted
+++ resolved
@@ -2,13 +2,12 @@
 from dt_model.model.model import Model
 from dt_model.symbols.constraint import Constraint
 from dt_model.symbols.context_variable import (
-<<<<<<< HEAD
+    ContextVariable,
+    UniformCategoricalContextVariable,
     CategoricalContextVariable,
-    ContextVariable,
     ContinuousContextVariable,
-    UniformCategoricalContextVariable,
 )
-from dt_model.symbols.index import ConstIndex, Index, LognormDistIndex, SymIndex, TriangDistIndex, UniformDistIndex
+from dt_model.symbols.index import Index, ConstIndex, SymIndex, UniformDistIndex, LognormDistIndex, TriangDistIndex
 from dt_model.symbols.presence_variable import PresenceVariable
 
 __all__ = [
@@ -26,13 +25,4 @@
     "TriangDistIndex",
     "UniformDistIndex",
     "PresenceVariable",
-]
-=======
-    ContextVariable,
-    UniformCategoricalContextVariable,
-    CategoricalContextVariable,
-    ContinuousContextVariable,
-)
-from dt_model.symbols.index import Index, ConstIndex, SymIndex, UniformDistIndex, LognormDistIndex, TriangDistIndex
-from dt_model.symbols.presence_variable import PresenceVariable
->>>>>>> ff30a334
+]
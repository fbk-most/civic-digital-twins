--- conflicted
+++ resolved
@@ -1,9 +1,5 @@
-<<<<<<< HEAD
-"""Executable script that runs the Molveno model."""
-=======
 """This example allows to interactively explore the frozen Molveno model
 included into the source tree as an illustrative example."""
->>>>>>> fed98e07
 
 # SPDX-License-Identifier: Apache-2.0
 

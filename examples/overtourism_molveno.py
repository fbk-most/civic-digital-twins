<<<<<<< HEAD
"""Executable script that runs the Molveno model."""

# SPDX-License-Identifier: Apache-2.0

=======
>>>>>>> 8319020d
import time

import matplotlib.pyplot as plt
import numpy as np
from matplotlib.cm import ScalarMappable
from matplotlib.colors import Normalize
<<<<<<< HEAD
from sympy import Symbol

from dt_model import Ensemble
from dt_model.examples.molveno.overtourism import (
    CV_weather,
    I_P_excursionists_reduction_factor,
    I_P_excursionists_saturation_level,
    I_P_tourists_reduction_factor,
    I_P_tourists_saturation_level,
    M_Base,
    M_MoreParking,
    PV_excursionists,
    PV_tourists,
)
=======
from presence_stats import excursionist_presences_stats, season, tourist_presences_stats, weather, weekday
from scipy import stats
from sympy import Eq, Piecewise, Symbol

from dt_model import (
    CategoricalContextVariable,
    Constraint,
    Ensemble,
    Index,
    Model,
    PresenceVariable,
    UniformCategoricalContextVariable,
)

# MODEL DEFINITION

# Context variables

CV_weekday = UniformCategoricalContextVariable("weekday", [Symbol(v) for v in weekday])
CV_season = CategoricalContextVariable("season", {Symbol(v): season[v] for v in season.keys()})
CV_weather = CategoricalContextVariable("weather", {Symbol(v): weather[v] for v in weather.keys()})

# Presence variables

PV_tourists = PresenceVariable("tourists", [CV_weekday, CV_season, CV_weather], tourist_presences_stats)
PV_excursionists = PresenceVariable("excursionists", [CV_weekday, CV_season, CV_weather], excursionist_presences_stats)

# Capacity indexes

I_C_parking = Index("parking capacity", stats.uniform(loc=350.0, scale=100.0))
I_C_beach = Index("beach capacity", stats.uniform(loc=6000.0, scale=1000.0))
I_C_accommodation = Index("accommodation capacity", stats.lognorm(s=0.125, loc=0.0, scale=5000.0))
I_C_food = Index("food service capacity", stats.triang(loc=3000.0, scale=1000.0, c=0.5))

# Usage indexes

I_U_tourists_parking = Index("tourist parking usage factor", 0.02)
I_U_excursionists_parking = Index(
    "excursionist parking usage factor",
    Piecewise((0.55, Eq(CV_weather, Symbol("bad"))), (0.80, True)),
    cvs=[CV_weather],
)

I_U_tourists_beach = Index(
    "tourist beach usage factor", Piecewise((0.25, Eq(CV_weather, Symbol("bad"))), (0.50, True)), cvs=[CV_weather]
)
I_U_excursionists_beach = Index(
    "excursionist beach usage factor", Piecewise((0.35, Eq(CV_weather, Symbol("bad"))), (0.80, True)), cvs=[CV_weather]
)

I_U_tourists_accommodation = Index("tourist accommodation usage factor", 0.90)

I_U_tourists_food = Index("tourist food service usage factor", 0.20)
I_U_excursionists_food = Index(
    "excursionist food service usage factor",
    Piecewise((0.80, Eq(CV_weather, Symbol("bad"))), (0.40, True)),
    cvs=[CV_weather, CV_weekday],
)

# Conversion indexes

I_Xa_tourists_per_vehicle = Index("tourists per vehicle allocation factor", 2.5)
I_Xa_excursionists_per_vehicle = Index("excursionists per vehicle allocation factor", 2.5)
I_Xo_tourists_parking = Index("tourists in parking rotation factor", 1.02)
I_Xo_excursionists_parking = Index("excursionists in parking rotation factor", 3.5)

I_Xo_tourists_beach = Index("tourists on beach rotation factor", stats.uniform(loc=1.0, scale=2.0))
I_Xo_excursionists_beach = Index("excursionists on beach rotation factor", 1.02)

I_Xa_tourists_accommodation = Index("tourists per accommodation allocation factor", 1.05)

I_Xa_visitors_food = Index("visitors in food service allocation factor", 0.9)
I_Xo_visitors_food = Index("visitors in food service rotation factor", 2.0)

# Presence indexes

I_P_tourists_reduction_factor = Index("tourists reduction factor", 1.0)
I_P_excursionists_reduction_factor = Index("excursionists reduction factor", 1.0)

I_P_tourists_saturation_level = Index("tourists saturation level", 10000)
I_P_excursionists_saturation_level = Index("excursionists saturation level", 10000)


# Constraints
# TODO: add names to constraints?

C_parking = Constraint(
    usage=PV_tourists * I_U_tourists_parking / (I_Xa_tourists_per_vehicle * I_Xo_tourists_parking)
    + PV_excursionists * I_U_excursionists_parking / (I_Xa_excursionists_per_vehicle * I_Xo_excursionists_parking),
    capacity=I_C_parking,
)

C_beach = Constraint(
    usage=PV_tourists * I_U_tourists_beach / I_Xo_tourists_beach
    + PV_excursionists * I_U_excursionists_beach / I_Xo_excursionists_beach,
    capacity=I_C_beach,
)

# TODO: also capacity should be a formula
# C_accommodation = Constraint(usage=PV_tourists * I_U_tourists_accommodation,
#                              capacity=I_C_accommodation *  I_Xa_tourists_accommodation)

C_accommodation = Constraint(
    usage=PV_tourists * I_U_tourists_accommodation / I_Xa_tourists_accommodation, capacity=I_C_accommodation
)

# TODO: also capacity should be a formula
# C_food = Constraint(usage=PV_tourists * I_U_tourists_food +
#                              PV_excursionists * I_U_excursionists_food,
#                     capacity=I_C_food * I_Xa_visitors_food * I_Xo_visitors_food)
C_food = Constraint(
    usage=(PV_tourists * I_U_tourists_food + PV_excursionists * I_U_excursionists_food)
    / (I_Xa_visitors_food * I_Xo_visitors_food),
    capacity=I_C_food,
)


# Models
# TODO: what is the better process to create a model? (e.g., adding elements incrementally)

# Base model
M_Base = Model(
    "base model",
    [CV_weekday, CV_season, CV_weather],
    [PV_tourists, PV_excursionists],
    [
        I_U_tourists_parking,
        I_U_excursionists_parking,
        I_U_tourists_beach,
        I_U_excursionists_beach,
        I_U_tourists_accommodation,
        I_U_tourists_food,
        I_U_excursionists_food,
        I_Xa_tourists_per_vehicle,
        I_Xa_excursionists_per_vehicle,
        I_Xa_tourists_accommodation,
        I_Xo_tourists_parking,
        I_Xo_excursionists_parking,
        I_Xo_tourists_beach,
        I_Xo_excursionists_beach,
        I_Xa_visitors_food,
        I_Xo_visitors_food,
        I_P_tourists_reduction_factor,
        I_P_excursionists_reduction_factor,
        I_P_tourists_saturation_level,
        I_P_excursionists_saturation_level,
    ],
    [I_C_parking, I_C_beach, I_C_accommodation, I_C_food],
    [C_parking, C_beach, C_accommodation, C_food],
)

# Larger park capacity model
I_C_parking_larger = Index("larger parking capacity", stats.uniform(loc=550.0, scale=100.0))

M_MoreParking = M_Base.variation("larger parking model", change_capacities={I_C_parking: I_C_parking_larger})

# ANALYSIS SITUATIONS
>>>>>>> 8319020d

# Base situation
S_Base = {}

# Good weather situation
S_Good_Weather = {CV_weather: [Symbol("good")]}

# Bad weather situation
S_Bad_Weather = {CV_weather: [Symbol("bad")]}

# PLOTTING

(t_max, e_max) = (10000, 10000)
(t_sample, e_sample) = (100, 100)
target_presence_samples = 200
ensemble_size = 20  # TODO: make configurable; may it be a CV parameter?


def scale(p, v):
    return p * v


def threshold(p, t):
    return min(p, t) + 0.05 / (1 + np.exp(-(p - t)))


def plot_scenario(ax, model, situation, title):
    ensemble = Ensemble(model, situation, cv_ensemble_size=ensemble_size)
    tt = np.linspace(0, t_max, t_sample + 1)
    ee = np.linspace(0, e_max, e_sample + 1)
    xx, yy = np.meshgrid(tt, ee)
    zz = model.evaluate({PV_tourists: tt, PV_excursionists: ee}, ensemble)

    sample_tourists = [
        sample
        for c in ensemble
        for sample in PV_tourists.sample(cvs=c[1], nr=max(1, round(c[0] * target_presence_samples)))
    ]
    sample_excursionists = [
        sample
        for c in ensemble
        for sample in PV_excursionists.sample(cvs=c[1], nr=max(1, round(c[0] * target_presence_samples)))
    ]

    # Presence Transformation function
    # TODO: manage differently!
    def presence_transformation(presence, reduction_factor, saturation_level, sharpness=3):
        tmp = presence * reduction_factor
        return tmp * saturation_level / ((tmp**sharpness + saturation_level**sharpness) ** (1 / sharpness))

    sample_tourists = [
        presence_transformation(
            presence,
            model.get_index_mean_value(I_P_tourists_reduction_factor),
            model.get_index_mean_value(I_P_tourists_saturation_level),
        )
        for presence in sample_tourists
    ]
    sample_excursionists = [
        presence_transformation(
            presence,
            model.get_index_mean_value(I_P_excursionists_reduction_factor),
            model.get_index_mean_value(I_P_excursionists_saturation_level),
        )
        for presence in sample_excursionists
    ]

    # TODO: move elsewhere, it cannot be computed this way...
    area = model.compute_sustainable_area()
    index = model.compute_sustainability_index(list(zip(sample_tourists, sample_excursionists)))
    indexes = model.compute_sustainability_index_per_constraint(list(zip(sample_tourists, sample_excursionists)))
    critical = min(indexes, key=indexes.get)
    modals = model.compute_modal_line_per_constraint()

    ax.pcolormesh(xx, yy, zz, cmap="coolwarm_r", vmin=0.0, vmax=1.0)
    for modal in modals.values():
        ax.plot(*modal, color="black", linewidth=2)
    ax.scatter(sample_excursionists, sample_tourists, color="gainsboro", edgecolors="black")
    ax.set_title(
        f"{title}\n"
        + f"area = {area / 10e6:.2f} kp$^2$ - "
        + f"Sustainability = {index * 100:.2f}%\n"
        + f"Critical = {critical.capacity.name} ({indexes[critical] * 100:.2f}%)",
        fontsize=12,
    )
    ax.set_xlim(left=0, right=t_max)
    ax.set_ylim(bottom=0, top=e_max)

    model.reset()


start_time = time.time()

fig, axs = plt.subplots(2, 3, figsize=(18, 10), layout="constrained")
plot_scenario(axs[0, 0], M_Base, S_Base, "Base")
plot_scenario(axs[0, 1], M_Base, S_Good_Weather, "Good weather")
plot_scenario(axs[0, 2], M_Base, S_Bad_Weather, "Bad weather")
plot_scenario(axs[1, 0], M_MoreParking, S_Base, "More parking ")
plot_scenario(axs[1, 1], M_MoreParking, S_Good_Weather, "More parking - Good weather")
plot_scenario(axs[1, 2], M_MoreParking, S_Bad_Weather, "More parking - Bad weather")
fig.colorbar(mappable=ScalarMappable(Normalize(0, 1), cmap="coolwarm_r"), ax=axs)
fig.supxlabel("Tourists", fontsize=18)
fig.supylabel("Excursionists", fontsize=18)
<<<<<<< HEAD

print("--- %s seconds ---" % (time.time() - start_time))

plt.show()
=======
fig.show()

print("--- %s seconds ---" % (time.time() - start_time))
>>>>>>> 8319020d
<|MERGE_RESOLUTION|>--- conflicted
+++ resolved
@@ -1,32 +1,9 @@
-<<<<<<< HEAD
-"""Executable script that runs the Molveno model."""
-
-# SPDX-License-Identifier: Apache-2.0
-
-=======
->>>>>>> 8319020d
 import time
 
 import matplotlib.pyplot as plt
 import numpy as np
 from matplotlib.cm import ScalarMappable
 from matplotlib.colors import Normalize
-<<<<<<< HEAD
-from sympy import Symbol
-
-from dt_model import Ensemble
-from dt_model.examples.molveno.overtourism import (
-    CV_weather,
-    I_P_excursionists_reduction_factor,
-    I_P_excursionists_saturation_level,
-    I_P_tourists_reduction_factor,
-    I_P_tourists_saturation_level,
-    M_Base,
-    M_MoreParking,
-    PV_excursionists,
-    PV_tourists,
-)
-=======
 from presence_stats import excursionist_presences_stats, season, tourist_presences_stats, weather, weekday
 from scipy import stats
 from sympy import Eq, Piecewise, Symbol
@@ -184,7 +161,6 @@
 M_MoreParking = M_Base.variation("larger parking model", change_capacities={I_C_parking: I_C_parking_larger})
 
 # ANALYSIS SITUATIONS
->>>>>>> 8319020d
 
 # Base situation
 S_Base = {}
@@ -288,13 +264,8 @@
 fig.colorbar(mappable=ScalarMappable(Normalize(0, 1), cmap="coolwarm_r"), ax=axs)
 fig.supxlabel("Tourists", fontsize=18)
 fig.supylabel("Excursionists", fontsize=18)
-<<<<<<< HEAD
+fig.show()
 
 print("--- %s seconds ---" % (time.time() - start_time))
 
-plt.show()
-=======
-fig.show()
-
-print("--- %s seconds ---" % (time.time() - start_time))
->>>>>>> 8319020d
+plt.show()
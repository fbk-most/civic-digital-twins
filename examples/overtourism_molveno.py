<<<<<<< HEAD
import time
=======
import math
import random
from scipy import stats
import numpy as np

from dt_model import (
    UniformCategoricalContextVariable,
    CategoricalContextVariable,
    PresenceVariable,
    Index,
    Constraint,
    Ensemble,
    Model,
)
from sympy import Symbol, Eq, Piecewise
>>>>>>> ff30a334

import matplotlib.pyplot as plt
import numpy as np
from matplotlib.cm import ScalarMappable
from matplotlib.colors import Normalize
from presence_stats import excursionist_presences_stats, season, tourist_presences_stats, weather, weekday
from scipy import stats
from sympy import Eq, Piecewise, Symbol

from dt_model import (
    CategoricalContextVariable,
    Constraint,
    Ensemble,
    Index,
    Model,
    PresenceVariable,
    UniformCategoricalContextVariable,
)

# MODEL DEFINITION

# Context variables

CV_weekday = UniformCategoricalContextVariable("weekday", [Symbol(v) for v in weekday])
CV_season = CategoricalContextVariable("season", {Symbol(v): season[v] for v in season.keys()})
CV_weather = CategoricalContextVariable("weather", {Symbol(v): weather[v] for v in weather.keys()})

# Presence variables

PV_tourists = PresenceVariable("tourists", [CV_weekday, CV_season, CV_weather], tourist_presences_stats)
PV_excursionists = PresenceVariable("excursionists", [CV_weekday, CV_season, CV_weather], excursionist_presences_stats)

# Capacity indexes

I_C_parking = Index("parking capacity", stats.uniform(loc=350.0, scale=100.0))
I_C_beach = Index("beach capacity", stats.uniform(loc=6000.0, scale=1000.0))
I_C_accommodation = Index("accommodation capacity", stats.lognorm(s=0.125, loc=0.0, scale=5000.0))
I_C_food = Index("food service capacity", stats.triang(loc=3000.0, scale=1000.0, c=0.5))

# Usage indexes

I_U_tourists_parking = Index("tourist parking usage factor", 0.02)
I_U_excursionists_parking = Index(
    "excursionist parking usage factor",
    Piecewise((0.55, Eq(CV_weather, Symbol("bad"))), (0.80, True)),
    cvs=[CV_weather],
)

I_U_tourists_beach = Index(
    "tourist beach usage factor", Piecewise((0.25, Eq(CV_weather, Symbol("bad"))), (0.50, True)), cvs=[CV_weather]
)
I_U_excursionists_beach = Index(
    "excursionist beach usage factor", Piecewise((0.35, Eq(CV_weather, Symbol("bad"))), (0.80, True)), cvs=[CV_weather]
)

I_U_tourists_accommodation = Index("tourist accommodation usage factor", 0.90)

I_U_tourists_food = Index("tourist food service usage factor", 0.20)
I_U_excursionists_food = Index(
    "excursionist food service usage factor",
    Piecewise((0.80, Eq(CV_weather, Symbol("bad"))), (0.40, True)),
    cvs=[CV_weather, CV_weekday],
)

# Conversion indexes

I_Xa_tourists_per_vehicle = Index("tourists per vehicle allocation factor", 2.5)
I_Xa_excursionists_per_vehicle = Index("excursionists per vehicle allocation factor", 2.5)
I_Xo_tourists_parking = Index("tourists in parking rotation factor", 1.02)
I_Xo_excursionists_parking = Index("excursionists in parking rotation factor", 3.5)

I_Xo_tourists_beach = Index("tourists on beach rotation factor", stats.uniform(loc=1.0, scale=2.0))
I_Xo_excursionists_beach = Index("excursionists on beach rotation factor", 1.02)

I_Xa_tourists_accommodation = Index("tourists per accommodation allocation factor", 1.05)

I_Xa_visitors_food = Index("visitors in food service allocation factor", 0.9)
I_Xo_visitors_food = Index("visitors in food service rotation factor", 2.0)

# Presence indexes

I_P_tourists_reduction_factor = Index("tourists reduction factor", 1.0)
I_P_excursionists_reduction_factor = Index("excursionists reduction factor", 1.0)

I_P_tourists_saturation_level = Index("tourists saturation level", 10000)
I_P_excursionists_saturation_level = Index("excursionists saturation level", 10000)


# Constraints
# TODO: add names to constraints?

C_parking = Constraint(
    usage=PV_tourists * I_U_tourists_parking / (I_Xa_tourists_per_vehicle * I_Xo_tourists_parking)
    + PV_excursionists * I_U_excursionists_parking / (I_Xa_excursionists_per_vehicle * I_Xo_excursionists_parking),
    capacity=I_C_parking,
)

C_beach = Constraint(
    usage=PV_tourists * I_U_tourists_beach / I_Xo_tourists_beach
    + PV_excursionists * I_U_excursionists_beach / I_Xo_excursionists_beach,
    capacity=I_C_beach,
)

# TODO: also capacity should be a formula
# C_accommodation = Constraint(usage=PV_tourists * I_U_tourists_accommodation,
#                              capacity=I_C_accommodation *  I_Xa_tourists_accommodation)

C_accommodation = Constraint(
    usage=PV_tourists * I_U_tourists_accommodation / I_Xa_tourists_accommodation, capacity=I_C_accommodation
)

# TODO: also capacity should be a formula
# C_food = Constraint(usage=PV_tourists * I_U_tourists_food +
#                              PV_excursionists * I_U_excursionists_food,
#                     capacity=I_C_food * I_Xa_visitors_food * I_Xo_visitors_food)
C_food = Constraint(
    usage=(PV_tourists * I_U_tourists_food + PV_excursionists * I_U_excursionists_food)
    / (I_Xa_visitors_food * I_Xo_visitors_food),
    capacity=I_C_food,
)


# Models
# TODO: what is the better process to create a model? (e.g., adding elements incrementally)

# Base model
M_Base = Model(
    "base model",
    [CV_weekday, CV_season, CV_weather],
    [PV_tourists, PV_excursionists],
    [
        I_U_tourists_parking,
        I_U_excursionists_parking,
        I_U_tourists_beach,
        I_U_excursionists_beach,
        I_U_tourists_accommodation,
        I_U_tourists_food,
        I_U_excursionists_food,
        I_Xa_tourists_per_vehicle,
        I_Xa_excursionists_per_vehicle,
        I_Xa_tourists_accommodation,
        I_Xo_tourists_parking,
        I_Xo_excursionists_parking,
        I_Xo_tourists_beach,
        I_Xo_excursionists_beach,
        I_Xa_visitors_food,
        I_Xo_visitors_food,
        I_P_tourists_reduction_factor,
        I_P_excursionists_reduction_factor,
        I_P_tourists_saturation_level,
        I_P_excursionists_saturation_level,
    ],
    [I_C_parking, I_C_beach, I_C_accommodation, I_C_food],
    [C_parking, C_beach, C_accommodation, C_food],
)

# Larger park capacity model
I_C_parking_larger = Index("larger parking capacity", stats.uniform(loc=550.0, scale=100.0))

M_MoreParking = M_Base.variation("larger parking model", change_capacities={I_C_parking: I_C_parking_larger})

# ANALYSIS SITUATIONS

# Base situation
S_Base = {}

# Good weather situation
S_Good_Weather = {CV_weather: [Symbol("good")]}

# Bad weather situation
S_Bad_Weather = {CV_weather: [Symbol("bad")]}

# PLOTTING

(t_max, e_max) = (10000, 10000)
(t_sample, e_sample) = (100, 100)
target_presence_samples = 200
ensemble_size = 20  # TODO: make configurable; may it be a CV parameter?


def scale(p, v):
    return p * v
<<<<<<< HEAD


=======


>>>>>>> ff30a334
def threshold(p, t):
    return min(p, t) + 0.05 / (1 + np.exp(-(p - t)))


def plot_scenario(ax, model, situation, title):
    ensemble = Ensemble(model, situation, cv_ensemble_size=ensemble_size)
    tt = np.linspace(0, t_max, t_sample + 1)
    ee = np.linspace(0, e_max, e_sample + 1)
    xx, yy = np.meshgrid(tt, ee)
    zz = model.evaluate({PV_tourists: tt, PV_excursionists: ee}, ensemble)

    sample_tourists = [
        sample
        for c in ensemble
        for sample in PV_tourists.sample(cvs=c[1], nr=max(1, round(c[0] * target_presence_samples)))
    ]
    sample_excursionists = [
        sample
        for c in ensemble
        for sample in PV_excursionists.sample(cvs=c[1], nr=max(1, round(c[0] * target_presence_samples)))
    ]

    # Presence Transformation function
    # TODO: manage differently!
    def presence_transformation(presence, reduction_factor, saturation_level, sharpness=3):
        tmp = presence * reduction_factor
        return tmp * saturation_level / ((tmp**sharpness + saturation_level**sharpness) ** (1 / sharpness))

    sample_tourists = [
        presence_transformation(
            presence,
            model.get_index_mean_value(I_P_tourists_reduction_factor),
            model.get_index_mean_value(I_P_tourists_saturation_level),
        )
        for presence in sample_tourists
    ]
    sample_excursionists = [
        presence_transformation(
            presence,
            model.get_index_mean_value(I_P_excursionists_reduction_factor),
            model.get_index_mean_value(I_P_excursionists_saturation_level),
        )
        for presence in sample_excursionists
    ]

    # TODO: move elsewhere, it cannot be computed this way...
    area = model.compute_sustainable_area()
    index = model.compute_sustainability_index(list(zip(sample_tourists, sample_excursionists)))
    indexes = model.compute_sustainability_index_per_constraint(list(zip(sample_tourists, sample_excursionists)))
    critical = min(indexes, key=indexes.get)
    modals = model.compute_modal_line_per_constraint()

    ax.pcolormesh(xx, yy, zz, cmap="coolwarm_r", vmin=0.0, vmax=1.0)
    for modal in modals.values():
        ax.plot(*modal, color="black", linewidth=2)
    ax.scatter(sample_excursionists, sample_tourists, color="gainsboro", edgecolors="black")
    ax.set_title(
        f"{title}\n"
        + f"area = {area / 10e6:.2f} kp$^2$ - "
        + f"Sustainability = {index * 100:.2f}%\n"
        + f"Critical = {critical.capacity.name} ({indexes[critical] * 100:.2f}%)",
        fontsize=12,
    )
    ax.set_xlim(left=0, right=t_max)
    ax.set_ylim(bottom=0, top=e_max)

    model.reset()


<<<<<<< HEAD
=======
import time

>>>>>>> ff30a334
start_time = time.time()

fig, axs = plt.subplots(2, 3, figsize=(18, 10), layout="constrained")
plot_scenario(axs[0, 0], M_Base, S_Base, "Base")
plot_scenario(axs[0, 1], M_Base, S_Good_Weather, "Good weather")
plot_scenario(axs[0, 2], M_Base, S_Bad_Weather, "Bad weather")
plot_scenario(axs[1, 0], M_MoreParking, S_Base, "More parking ")
plot_scenario(axs[1, 1], M_MoreParking, S_Good_Weather, "More parking - Good weather")
plot_scenario(axs[1, 2], M_MoreParking, S_Bad_Weather, "More parking - Bad weather")
fig.colorbar(mappable=ScalarMappable(Normalize(0, 1), cmap="coolwarm_r"), ax=axs)
fig.supxlabel("Tourists", fontsize=18)
fig.supylabel("Excursionists", fontsize=18)
fig.show()

print("--- %s seconds ---" % (time.time() - start_time))<|MERGE_RESOLUTION|>--- conflicted
+++ resolved
@@ -1,6 +1,3 @@
-<<<<<<< HEAD
-import time
-=======
 import math
 import random
 from scipy import stats
@@ -16,7 +13,6 @@
     Model,
 )
 from sympy import Symbol, Eq, Piecewise
->>>>>>> ff30a334
 
 import matplotlib.pyplot as plt
 import numpy as np
@@ -199,13 +195,8 @@
 
 def scale(p, v):
     return p * v
-<<<<<<< HEAD
-
-
-=======
-
-
->>>>>>> ff30a334
+
+
 def threshold(p, t):
     return min(p, t) + 0.05 / (1 + np.exp(-(p - t)))
 
@@ -275,11 +266,8 @@
     model.reset()
 
 
-<<<<<<< HEAD
-=======
 import time
 
->>>>>>> ff30a334
 start_time = time.time()
 
 fig, axs = plt.subplots(2, 3, figsize=(18, 10), layout="constrained")

"""Provide functions to linearize computation graphs into execution plans.

This module performs topological sorting of graph nodes, ensuring dependencies
are evaluated before the nodes that depend on them.

While we could directly rely on the node's creation ID to perform sorting on
the graph, relying on topological sorting makes the code slightly more robust
because it allows us to detect loops at sorting time.

The linearization process:
1. Starts from output nodes and traverses the graph
2. Ensures all dependencies are scheduled before their dependents
3. Handles common graph structures (conditionals, etc.)

Note that output nodes are also called root nodes because they are seen
as the roots of evaluation trees, while the DAG is a forest of trees.

This is useful for:
- Creating efficient execution plans for evaluators
- Visualizing the computation flow in order
- Debugging models by inspecting operations in a logical sequence

Note on Node Identity
---------------------
Because nodes override equality operators to build computation graphs,
finding nodes within the execution plan must use object identity (`is`),
not equality comparison (`==`).
"""

# SPDX-License-Identifier: Apache-2.0

from __future__ import annotations

from . import graph


<<<<<<< HEAD
def forest(*leaves: graph.Node, stopat: set[graph.Node] | None = None) -> list[graph.Node]:
=======
def forest(*roots: graph.Node, boundary: set[graph.Node] | None = None) -> list[graph.Node]:
>>>>>>> 759a5fe9
    """
    Linearize a computation forest (multiple output nodes) into a sequence.

    The computation forest is an overlay abstraction created over a DAG where the
    given roots identify each tree within the forest itself.

    While the roots are typically the outputs computed by the DAG, they
    can actually be any node within the DAG itself.

    Evaluating the returned nodes in order ensures that you always evaluate
    node A before node B when node B depends on node A.

    Args:
        *roots: the nodes to start the linearization process from. Use the
            unpacking operator `*` to pass a list of nodes.

<<<<<<< HEAD
        stopat: visit, but do not recurse into, the nodes in this set, if
            any, to enable limiting the depth of the overall visit.
=======
        boundary: stop visiting when reaching nodes in the boundary set.
>>>>>>> 759a5fe9

    Returns
    -------
        Topologically sorted list of nodes forming an execution plan

    Raises
    ------
        ValueError: If a cycle is detected in the graph
        TypeError: If an unknown node type is encountered

    Examples
    --------
        >>> # Single output
        >>> plan = linearize.forest(output_node)
        >>>
        >>> # Multiple outputs
        >>> plan = linearize.forest(output1, output2, output3)
        >>>
        >>> # List of outputs
        >>> plan = linearize.forest(*output_list)

    Note on equality
    ----------------

    Because nodes override their equality operators to build computation
    graphs, finding nodes within the execution plan must use object identity, as
    documented more extensively in the `graph` and in this module's docstring.
    """
    # plan contains the linearized output
    plan: list[graph.Node] = []

    # visiting allows to detect cycles when visiting nodes
    visiting: set[graph.Node] = set()

    # visited caches the nodes we've already visited
    visited: set[graph.Node] = set()

    # ensure the boundary is not none to simplify the check below
    boundary = boundary if boundary is not None else set()

    def _visit(node: graph.Node) -> None:
        # Ensure we only visit a node at most once
        if node in visited:
            return

        # Ensure there are no cycles (the input should be a DAG anyway)
        if node in visiting:
            raise ValueError(
                f"linearize: cycle detected in computation graph at node {node.name or f'<unnamed node {node.id}>'}"
            )

        # Register that we're visiting this node
        visiting.add(node)

<<<<<<< HEAD
        # Check whether we need to recurse into the node
        if stopat is None or node not in stopat:
=======
        # Stop recursing when we reach the boundary
        if node not in boundary:
>>>>>>> 759a5fe9
            # Get dependent nodes based on this node's type
            deps = _get_dependencies(node)

            # Visit all dependencies first
            for dep in deps:
                _visit(dep)

        # We are not visiting this node anymore
        visiting.remove(node)

        # We have visited this node
        visited.add(node)

        # We can append this node to the final plan
        plan.append(node)

    # Start visiting from the root nodes
    for node in roots:
        _visit(node)

    # Return the linearized plan to the caller
    return plan


def _get_dependencies(node: graph.Node) -> list[graph.Node]:
    """
    Get the direct dependencies of a node.

    Args:
        node: The node to get dependencies for

    Returns
    -------
        List of nodes that are direct dependencies

    Raises
    ------
        TypeError: If the node type is unknown
    """
    if isinstance(node, graph.BinaryOp):
        return [node.left, node.right]

    if isinstance(node, graph.UnaryOp):
        return [node.node]

    if isinstance(node, graph.where):
        return [node.condition, node.then, node.otherwise]

    if isinstance(node, graph.multi_clause_where):
        deps: list[graph.Node] = []
        for cond, value in node.clauses:
            deps.append(cond)
            deps.append(value)
        deps.append(node.default_value)
        return deps

    if isinstance(node, graph.AxisOp):
        return [node.node]

    if isinstance(node, (graph.constant, graph.placeholder)):
        return []

    raise TypeError(f"linearize: unknown node type: {type(node)}")<|MERGE_RESOLUTION|>--- conflicted
+++ resolved
@@ -34,11 +34,7 @@
 from . import graph
 
 
-<<<<<<< HEAD
-def forest(*leaves: graph.Node, stopat: set[graph.Node] | None = None) -> list[graph.Node]:
-=======
 def forest(*roots: graph.Node, boundary: set[graph.Node] | None = None) -> list[graph.Node]:
->>>>>>> 759a5fe9
     """
     Linearize a computation forest (multiple output nodes) into a sequence.
 
@@ -55,12 +51,7 @@
         *roots: the nodes to start the linearization process from. Use the
             unpacking operator `*` to pass a list of nodes.
 
-<<<<<<< HEAD
-        stopat: visit, but do not recurse into, the nodes in this set, if
-            any, to enable limiting the depth of the overall visit.
-=======
         boundary: stop visiting when reaching nodes in the boundary set.
->>>>>>> 759a5fe9
 
     Returns
     -------
@@ -115,13 +106,8 @@
         # Register that we're visiting this node
         visiting.add(node)
 
-<<<<<<< HEAD
-        # Check whether we need to recurse into the node
-        if stopat is None or node not in stopat:
-=======
         # Stop recursing when we reach the boundary
         if node not in boundary:
->>>>>>> 759a5fe9
             # Get dependent nodes based on this node's type
             deps = _get_dependencies(node)
 

--- conflicted
+++ resolved
@@ -82,21 +82,6 @@
    - Nodes are identified by their instance identity
    - Enables graph traversal and transformation
 
-<<<<<<< HEAD
-4. Gradual Typing:
-    - Produce error squiggles for explicitly typed nodes
-    - No error squiggles otherwise
-
-Gradual Typing
---------------
-
-The `Node` class is actually `Node[T]`. If you explicitly
-assign types using `placeholder` and `constant`, the
-type checker will produce squiggles for mismatched operations.
-
-If at least a node is untyped, then operations are always
-possible without error squiggles.
-=======
 4. Gradual, Static Typing:
     - Produce static type errors for explicitly-typed nodes
     - No static type errors otherwise
@@ -110,7 +95,6 @@
 
 If at least a node is untyped, then operations are always
 possible without getting static type errors.
->>>>>>> 2c3dc8e3
 
 For example:
 
@@ -122,25 +106,14 @@
 
     a = graph.constant[TimeDimension](14)
     b = graph.constant[EnsembleDimension](117)
-<<<<<<< HEAD
-    c = a + b  # This line produces a squiggle due to incompatible types
-
-    d = graph.constant[TimeDimension](14)
-    e = graph.constant(117)
-    f = d + e  # No squiggles, untyped nodes default to Unknown
-
-This module's code contains comments explaining how to upgrade
-to a stricted version of type checking with Python>=3.13.
-=======
     c = a + b  # This line produces a static type error due to incompatible types
 
     d = graph.constant[TimeDimension](14)
     e = graph.constant(117)
     f = d + e  # No static type error: untyped nodes default to Unknown
 
-A stricter version of type checking, if desired, will become available
-when the minimum Python version becomes 3.13.
->>>>>>> 2c3dc8e3
+This module's code contains comments explaining how to upgrade
+to a stricted version of type checking with Python>=3.13.
 
 Node Identity and Equality
 --------------------------
@@ -191,7 +164,6 @@
 _id_generator = atomic.Int()
 """Atomic integer generator for unique node IDs."""
 
-<<<<<<< HEAD
 # Evolving the Typing Strategy
 # ----------------------------
 #
@@ -229,8 +201,6 @@
 #
 # TODO(bassosimone): Revisit this migration path once Python >= 3.13 is supported.
 
-=======
->>>>>>> 2c3dc8e3
 T = TypeVar("T")
 """Type associated with a Node."""
 

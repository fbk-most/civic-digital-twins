--- conflicted
+++ resolved
@@ -82,10 +82,42 @@
    - Nodes are identified by their instance identity
    - Enables graph traversal and transformation
 
-<<<<<<< HEAD
-4. Node Representation:
+4. Gradual, Static Typing:
+    - Produce static type errors for explicitly-typed nodes
+    - No static type errors otherwise
+
+5. Node Representation:
     - The __repr__ of a node emits the Python code that would generate the node
     - Therefore, the __repr__ representation is round-trippable
+
+Gradual, Static Typing
+----------------------
+
+The `Node` class is actually `Node[T]`. If you explicitly
+assign types using `placeholder` and `constant`, the
+type checker will produce type errors for mismatched operations.
+
+If at least a node is untyped, then operations are always
+possible without getting static type errors.
+
+For example:
+
+    class TimeDimension:
+        '''Represents the time dimension.'''
+
+    class EnsembleDimension:
+        '''Represents the ensemble dimension.'''
+
+    a = graph.constant[TimeDimension](14)
+    b = graph.constant[EnsembleDimension](117)
+    c = a + b  # This line produces a static type error due to incompatible types
+
+    d = graph.constant[TimeDimension](14)
+    e = graph.constant(117)
+    f = d + e  # No static type error: untyped nodes default to Unknown
+
+A stricter version of type checking, if desired, will become available
+when the minimum Python version becomes 3.13.
 
 Node Representation
 -------------------
@@ -108,40 +140,6 @@
 
 Crucially, if you execute the `__repr__` of each node, you get back the
 same graph that you have constructred with the original code.
-=======
-4. Gradual, Static Typing:
-    - Produce static type errors for explicitly-typed nodes
-    - No static type errors otherwise
-
-Gradual, Static Typing
-----------------------
-
-The `Node` class is actually `Node[T]`. If you explicitly
-assign types using `placeholder` and `constant`, the
-type checker will produce type errors for mismatched operations.
-
-If at least a node is untyped, then operations are always
-possible without getting static type errors.
-
-For example:
-
-    class TimeDimension:
-        '''Represents the time dimension.'''
-
-    class EnsembleDimension:
-        '''Represents the ensemble dimension.'''
-
-    a = graph.constant[TimeDimension](14)
-    b = graph.constant[EnsembleDimension](117)
-    c = a + b  # This line produces a static type error due to incompatible types
-
-    d = graph.constant[TimeDimension](14)
-    e = graph.constant(117)
-    f = d + e  # No static type error: untyped nodes default to Unknown
-
-A stricter version of type checking, if desired, will become available
-when the minimum Python version becomes 3.13.
->>>>>>> 2c3dc8e3
 
 Node Identity and Equality
 --------------------------

--- conflicted
+++ resolved
@@ -366,13 +366,8 @@
         right: Second input node
     """
 
-<<<<<<< HEAD
-    def __init__(self, left: Node[T], right: Node[T]) -> None:
-        super().__init__()
-=======
-    def __init__(self, left: Node, right: Node, name="") -> None:
-        super().__init__(name)
->>>>>>> 6e8b0b3f
+    def __init__(self, left: Node[T], right: Node[T], name="") -> None:
+        super().__init__(name)
         self.left = left
         self.right = right
 
@@ -445,13 +440,8 @@
         node: Input node
     """
 
-<<<<<<< HEAD
-    def __init__(self, node: Node[T]) -> None:
-        super().__init__()
-=======
-    def __init__(self, node: Node, name="") -> None:
-        super().__init__(name)
->>>>>>> 6e8b0b3f
+    def __init__(self, node: Node[T], name="") -> None:
+        super().__init__(name)
         self.node = node
 
 
@@ -494,13 +484,8 @@
         otherwise: Values to use where condition is False
     """
 
-<<<<<<< HEAD
-    def __init__(self, condition: Node[C], then: Node[T], otherwise: Node[T]) -> None:
-        super().__init__()
-=======
-    def __init__(self, condition: Node, then: Node, otherwise: Node, name="") -> None:
-        super().__init__(name)
->>>>>>> 6e8b0b3f
+    def __init__(self, condition: Node[C], then: Node[T], otherwise: Node[T], name="") -> None:
+        super().__init__(name)
         self.condition = condition
         self.then = then
         self.otherwise = otherwise
@@ -514,13 +499,8 @@
         default_value: Value to use when no condition is met
     """
 
-<<<<<<< HEAD
-    def __init__(self, clauses: Sequence[tuple[Node[C], Node[T]]], default_value: Node[T]) -> None:
-        super().__init__()
-=======
-    def __init__(self, clauses: Sequence[tuple[Node, Node]], default_value: Node, name="") -> None:
-        super().__init__(name)
->>>>>>> 6e8b0b3f
+    def __init__(self, clauses: Sequence[tuple[Node[C], Node[T]]], default_value: Node[T], name="") -> None:
+        super().__init__(name)
         self.clauses = clauses
         self.default_value = default_value
 
@@ -540,13 +520,8 @@
         axis: Axis specification
     """
 
-<<<<<<< HEAD
-    def __init__(self, node: Node[T], axis: Axis) -> None:
-        super().__init__()
-=======
-    def __init__(self, node: Node, axis: Axis, name="") -> None:
-        super().__init__(name)
->>>>>>> 6e8b0b3f
+    def __init__(self, node: Node[T], axis: Axis, name="") -> None:
+        super().__init__(name)
         self.node = node
         self.axis = axis
 

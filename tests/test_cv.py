--- conflicted
+++ resolved
@@ -2,12 +2,15 @@
 
 # SPDX-License-Identifier: Apache-2.0
 
-<<<<<<< HEAD
+from dt_model import (
+    UniformCategoricalContextVariable,
+    CategoricalContextVariable,
+    ContinuousContextVariable,
+)
+
 import pytest
 import scipy
 
-=======
->>>>>>> ff30a334
 from dt_model import (
     CategoricalContextVariable,
     ContinuousContextVariable,

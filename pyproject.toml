[build-system]
requires = ["setuptools", "wheel"]
build-backend = "setuptools.build_meta"

[project]
name = "civic-digital-twins"
version = "0.2.0"
description = "Civic-Digital-Twins Modeling Framework"
readme = "README.md"
authors = [
    { name = "Fondazione Bruno Kessler", email = "most@fbk.eu" },
    { name = "Marco Pistore", email = "pistore@fbk.eu" },
    { name = "Simone Basso", email = "sibasso@fbk.eu" },
]
license = { file = "LICENSE" }
classifiers = [
    "License :: OSI Approved :: Apache Software License",
    "Programming Language :: Python :: 3.11",
    "Programming Language :: Python :: 3.12",
    "Programming Language :: Python :: 3.13",
]
keywords = []
requires-python = ">=3.11.0"
dependencies = [
    "sympy>=1.13.0",
    "numpy>=2.2.0",
    "pandas>=2.2.0",
    "scipy>=1.15.0",
]

[dependency-groups]
<<<<<<< HEAD
dev = [
    "matplotlib>=3.10.1",
    "pyright>=1.1.397",
    "pytest>=7.0.0",
    "pytest-cov>=4.0.0",
    "ruff>=0.11.0",
]
=======
dev = ["pyright>=1.1.397", "pytest>=7.0.0", "pytest-cov>=4.0.0", "ruff>=0.11.0"]
>>>>>>> 98cc0eff

[project.urls]
Homepage = "https://github.com/fbk-most/dt-model"

[tool.pytest.ini_options]
testpaths = ["tests"]
python_files = ["test_*.py"]
addopts = "--cov=dt_model --cov-report=xml --cov-report=term-missing"

[tool.ruff]
target-version = "py311"
line-length = 120
indent-width = 4
<<<<<<< HEAD

[tool.ruff.format]
quote-style = "double"
indent-style = "space"
line-ending = "lf"
skip-magic-trailing-comma = false

=======

[tool.ruff.format]
quote-style = "double"
indent-style = "space"
line-ending = "lf"
skip-magic-trailing-comma = false

>>>>>>> 98cc0eff
[tool.ruff.lint]
select = ["E", "F", "I"]
extend-select = ["W", "Q"]

[tool.ruff.lint.pydocstyle]
convention = "numpy"<|MERGE_RESOLUTION|>--- conflicted
+++ resolved
@@ -29,17 +29,7 @@
 ]
 
 [dependency-groups]
-<<<<<<< HEAD
-dev = [
-    "matplotlib>=3.10.1",
-    "pyright>=1.1.397",
-    "pytest>=7.0.0",
-    "pytest-cov>=4.0.0",
-    "ruff>=0.11.0",
-]
-=======
 dev = ["pyright>=1.1.397", "pytest>=7.0.0", "pytest-cov>=4.0.0", "ruff>=0.11.0"]
->>>>>>> 98cc0eff
 
 [project.urls]
 Homepage = "https://github.com/fbk-most/dt-model"
@@ -53,7 +43,6 @@
 target-version = "py311"
 line-length = 120
 indent-width = 4
-<<<<<<< HEAD
 
 [tool.ruff.format]
 quote-style = "double"
@@ -61,15 +50,6 @@
 line-ending = "lf"
 skip-magic-trailing-comma = false
 
-=======
-
-[tool.ruff.format]
-quote-style = "double"
-indent-style = "space"
-line-ending = "lf"
-skip-magic-trailing-comma = false
-
->>>>>>> 98cc0eff
 [tool.ruff.lint]
 select = ["E", "F", "I"]
 extend-select = ["W", "Q"]

name: Tests

on:
  push:
    branches: [main]
  pull_request:
    branches: [main]

jobs:
  test:
    runs-on: ubuntu-latest
    strategy:
      matrix:
        python_version:
          - "3.11"
          - "3.12"
          - "3.13"

    name: Test with Python ${{ matrix.python_version }}

    steps:
      - uses: actions/checkout@v4

      - name: Install uv
        uses: astral-sh/setup-uv@v5

      - name: Install dependencies
        run: uv sync --python ${{ matrix.python_version }} --dev

      - name: Check formatting with ruff
        if: matrix['python_version'] == '3.11'
        run: uv run --python ${{ matrix.python_version }} ruff format --check .

<<<<<<< HEAD
      - name: Lint with ruff
        if: matrix['python_version'] == '3.11'
        run: uv run --python ${{ matrix.python_version }} ruff check .
=======
      # TODO(bassosimone): we're not ready for enforcing linting yet
      - name: Lint with ruff
        if: matrix['python_version'] == '3.11'
        run: uv run --python ${{ matrix.python_version }} ruff check . || true
>>>>>>> 8319020d

      - name: Check types with pyright
        if: matrix['python_version'] == '3.11'
        run: uv run --python ${{ matrix.python_version }} pyright

      - name: Run tests with pytest
        run: uv run --python ${{ matrix.python_version }} pytest

      - name: Upload coverage to Codecov
        uses: codecov/codecov-action@v5
        if: matrix['python_version'] == '3.11'
        with:
          token: ${{ secrets.CODECOV_TOKEN }}
          file: ./coverage.xml
          fail_ci_if_error: true<|MERGE_RESOLUTION|>--- conflicted
+++ resolved
@@ -31,16 +31,10 @@
         if: matrix['python_version'] == '3.11'
         run: uv run --python ${{ matrix.python_version }} ruff format --check .
 
-<<<<<<< HEAD
-      - name: Lint with ruff
-        if: matrix['python_version'] == '3.11'
-        run: uv run --python ${{ matrix.python_version }} ruff check .
-=======
       # TODO(bassosimone): we're not ready for enforcing linting yet
       - name: Lint with ruff
         if: matrix['python_version'] == '3.11'
         run: uv run --python ${{ matrix.python_version }} ruff check . || true
->>>>>>> 8319020d
 
       - name: Check types with pyright
         if: matrix['python_version'] == '3.11'
